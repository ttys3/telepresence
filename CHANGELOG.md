--- conflicted
+++ resolved
@@ -3,14 +3,11 @@
 ### 2.1.4 (TBD)
 
 - Feature: `telepresence status` has been enhanced to provide more information.  In particular, it now provides separate information on the daemon and connector processes, as well as showing login status.
+- Change: Telepresence no longer requires that port 1080 must be available.
 - Bugfix: Fix race condition that occurred when intercepting a ReplicaSet while another pod was terminating in the same namespace (this fixes a transient test failure)
 - Bugfix: Fix error when intercepting a ReplicaSet requires the containerPort to be hidden.
-<<<<<<< HEAD
-- Change: Telepresence no longer require that port 1080 must be available.
-=======
 - Bugfix: `telepresence quit` no longer starts the daemon process just to shut it down.
 - Bugfix: Telepresence no longer hangs the next time it's run after getting killed.
->>>>>>> cd473a54
 
 ### 2.1.3 (March 29, 2021)
 
