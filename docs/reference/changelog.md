--- conflicted
+++ resolved
@@ -9,14 +9,11 @@
 
 Bug fixes:
 
-<<<<<<< HEAD
-* SIGHUP now clean ups resources the same way SIGTERM and hitting Ctrl-C do.
-  ([#184](https://github.com/datawire/telepresence/issues/184))
-=======
 * Instead of hardcoding /16, using a better heuristic for guessing the IP range for Services.
   Thanks to Vladimir Pouzanov for the bug report.
   ([#243](https://github.com/datawire/telepresence/issues/243))
->>>>>>> 55fd23db
+* SIGHUP now clean ups resources the same way SIGTERM and hitting Ctrl-C do.
+  ([#184](https://github.com/datawire/telepresence/issues/184))
 
 #### 0.61 (July 19, 2017)
 
